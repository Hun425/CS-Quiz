--- conflicted
+++ resolved
@@ -299,28 +299,27 @@
         }
 
         log.info("정답 비교: 문제ID={}, 문제=[{}], 사용자 답변=[{}], 정답=[{}], 문제유형={}",
-                this.id, 
+                this.id,
                 this.questionText.substring(0, Math.min(30, this.questionText.length())) + "...",
-                answer, 
-                correctAnswer, 
+                answer,
+                correctAnswer,
                 questionType);
 
         boolean result = false;
-        
+
         switch (questionType) {
             case MULTIPLE_CHOICE:
-<<<<<<< HEAD
                 // 1. 직접 키 비교 (a, b, c, d 등) - 대소문자 무시
                 if (correctAnswer.trim().equalsIgnoreCase(answer.trim())) {
                     log.info("객관식 정답 일치 (키 비교): 문제ID={}", this.id);
                     return true;
                 }
-                
+
                 // 2. 선택지 내용으로 비교 (선택지 내용이 전달된 경우)
                 try {
                     List<OptionDto> options = getOptionDtoList();
                     log.info("객관식 선택지 목록: 문제ID={}, 선택지개수={}", this.id, options.size());
-                    
+
                     // 정답 키(correctAnswer)에 해당하는 선택지 값 찾기
                     String correctOptionValue = null;
                     for (OptionDto option : options) {
@@ -331,56 +330,53 @@
                             break;
                         }
                     }
-                    
+
                     // 사용자가 보낸 답변이 정답 선택지의 내용과 일치하는지 확인
                     if (correctOptionValue != null && correctOptionValue.equals(answer.trim())) {
-                        log.info("객관식 정답 일치 (내용 비교): 문제ID={}, 사용자=[{}], 정답값=[{}]", 
+                        log.info("객관식 정답 일치 (내용 비교): 문제ID={}, 사용자=[{}], 정답값=[{}]",
                                 this.id, answer.trim(), correctOptionValue);
                         return true;
                     }
-                    
+
                     // 정확히 일치하지 않는 경우, 포함 관계 확인 (부분 일치도 허용)
-                    if (correctOptionValue != null && 
+                    if (correctOptionValue != null &&
                         (correctOptionValue.contains(answer.trim()) || answer.trim().contains(correctOptionValue))) {
-                        log.info("객관식 정답 부분 일치: 문제ID={}, 사용자=[{}], 정답값=[{}]", 
+                        log.info("객관식 정답 부분 일치: 문제ID={}, 사용자=[{}], 정답값=[{}]",
                                 this.id, answer.trim(), correctOptionValue);
                         return true;
                     }
-                    
-                    log.info("객관식 정답 불일치: 정답키=[{}], 정답값=[{}], 사용자답변=[{}]", 
+
+                    log.info("객관식 정답 불일치: 정답키=[{}], 정답값=[{}], 사용자답변=[{}]",
                             correctAnswer, correctOptionValue, answer.trim());
-                    
+
                 } catch (Exception e) {
                     log.error("선택지 비교 중 오류: {}", e.getMessage());
                 }
                 return false;
-                
-=======
-                return correctAnswer.trim().equalsIgnoreCase(answer.trim());
->>>>>>> 66b5e075
+
             case TRUE_FALSE:
                 result = correctAnswer.equalsIgnoreCase(answer.trim());
                 break;
-                
+
             case SHORT_ANSWER:
                 // 주관식의 경우 공백과 대소문자를 무시하고 비교
                 result = correctAnswer.trim().equalsIgnoreCase(answer.trim());
                 break;
-                
+
             case CODE_ANALYSIS:
                 // 코드 분석 문제는 정확한 일치 필요
                 result = correctAnswer.equals(answer);
                 break;
-                
+
             case DIAGRAM_BASED:
                 // 다이어그램 기반 문제도 정확한 일치 필요
                 result = correctAnswer.equals(answer);
                 break;
-                
+
             default:
                 result = false;
         }
-        
+
         log.info("정답 비교 최종 결과: 문제ID={}, 정답여부={}", this.id, result);
         return result;
     }
